/*
 * Copyright (C) 2022 Google LLC
 *
 * Licensed under the Apache License, Version 2.0 (the "License"); you may not
 * use this file except in compliance with the License. You may obtain a copy of
 * the License at
 *
 *   http://www.apache.org/licenses/LICENSE-2.0
 *
 * Unless required by applicable law or agreed to in writing, software
 * distributed under the License is distributed on an "AS IS" BASIS, WITHOUT
 * WARRANTIES OR CONDITIONS OF ANY KIND, either express or implied. See the
 * License for the specific language governing permissions and limitations under
 * the License.
 */
package com.google.cloud.teleport.v2.options;

import com.google.cloud.teleport.metadata.TemplateParameter;
import org.apache.beam.sdk.io.gcp.bigquery.BigQueryOptions;
import org.apache.beam.sdk.options.Default;

/** The BQ Storage API options for the streaming templates that write to BigQuery. */
public interface BigQueryStorageApiStreamingOptions extends BigQueryOptions {
  @TemplateParameter.Boolean(
      order = 1,
      optional = true,
      description = "Use BigQuery Storage Write API",
      helpText =
<<<<<<< HEAD
          "If true, the pipeline uses the Storage Write API (https://cloud.google.com/bigquery/docs/write-api). The default value is `false`." 
              + " For more information, see Using the Storage Write API (https://beam.apache.org/documentation/io/built-in/google-bigquery/#storage-write-api).")
=======
          "If true, the pipeline uses the "
              + "BigQuery Storage Write API (https://cloud.google.com/bigquery/docs/write-api). "
              + "The default value is `false`. For more information, "
              + "see Using the Storage Write API (https://beam.apache.org/documentation/io/built-in/google-bigquery/#storage-write-api).")
>>>>>>> af976dae
  @Default.Boolean(false)
  @Override
  Boolean getUseStorageWriteApi();

  @TemplateParameter.Boolean(
      order = 2,
      optional = true,
      description = "Use at at-least-once semantics in BigQuery Storage Write API",
      helpText =
          " When using the Storage Write API, specifies the write semantics. To use at-least once semantics (https://beam.apache.org/documentation/io/built-in/google-bigquery/#at-least-once-semantics),"
              + " set this parameter to `true`. To use exactly-once semantics, set the parameter to `false`. This parameter applies only when"
              + " `useStorageWriteApi` is `true`. The default value is `false`.")
  @Default.Boolean(false)
  @Override
  Boolean getUseStorageWriteApiAtLeastOnce();

  @TemplateParameter.Integer(
      order = 3,
      optional = true,
      description = "Number of streams for BigQuery Storage Write API",
      helpText =
<<<<<<< HEAD
          "When using the Storage Write API, specifies the number of write streams. If `useStorageWriteApi` is `true` and"
              + " `useStorageWriteApiAtLeastOnce` is `false`, then you must set this parameter.")
=======
          "When using the Storage Write API, specifies the number of write streams. "
              + "If `useStorageWriteApi` is `true` and `useStorageWriteApiAtLeastOnce` is `false`, "
              + "then you must set this parameter.")
>>>>>>> af976dae
  @Override
  @Default.Integer(0)
  Integer getNumStorageWriteApiStreams();

  @TemplateParameter.Integer(
      order = 4,
      optional = true,
      description = "Triggering frequency in seconds for BigQuery Storage Write API",
      helpText =
<<<<<<< HEAD
          "Optional: When using the Storage Write API, specifies the triggering frequency, in seconds. If"
              + " `useStorageWriteApi` is `true` and `useStorageWriteApiAtLeastOnce` is `false`, then you must set this parameter.")
=======
          "When using the Storage Write API, specifies the triggering frequency, "
              + "in seconds. If `useStorageWriteApi` is `true` and `useStorageWriteApiAtLeastOnce` is `false`, "
              + "then you must set this parameter.")
>>>>>>> af976dae
  @Override
  Integer getStorageWriteApiTriggeringFrequencySec();
}<|MERGE_RESOLUTION|>--- conflicted
+++ resolved
@@ -26,15 +26,10 @@
       optional = true,
       description = "Use BigQuery Storage Write API",
       helpText =
-<<<<<<< HEAD
-          "If true, the pipeline uses the Storage Write API (https://cloud.google.com/bigquery/docs/write-api). The default value is `false`." 
-              + " For more information, see Using the Storage Write API (https://beam.apache.org/documentation/io/built-in/google-bigquery/#storage-write-api).")
-=======
           "If true, the pipeline uses the "
               + "BigQuery Storage Write API (https://cloud.google.com/bigquery/docs/write-api). "
               + "The default value is `false`. For more information, "
               + "see Using the Storage Write API (https://beam.apache.org/documentation/io/built-in/google-bigquery/#storage-write-api).")
->>>>>>> af976dae
   @Default.Boolean(false)
   @Override
   Boolean getUseStorageWriteApi();
@@ -56,14 +51,9 @@
       optional = true,
       description = "Number of streams for BigQuery Storage Write API",
       helpText =
-<<<<<<< HEAD
-          "When using the Storage Write API, specifies the number of write streams. If `useStorageWriteApi` is `true` and"
-              + " `useStorageWriteApiAtLeastOnce` is `false`, then you must set this parameter.")
-=======
           "When using the Storage Write API, specifies the number of write streams. "
               + "If `useStorageWriteApi` is `true` and `useStorageWriteApiAtLeastOnce` is `false`, "
               + "then you must set this parameter.")
->>>>>>> af976dae
   @Override
   @Default.Integer(0)
   Integer getNumStorageWriteApiStreams();
@@ -73,14 +63,9 @@
       optional = true,
       description = "Triggering frequency in seconds for BigQuery Storage Write API",
       helpText =
-<<<<<<< HEAD
-          "Optional: When using the Storage Write API, specifies the triggering frequency, in seconds. If"
-              + " `useStorageWriteApi` is `true` and `useStorageWriteApiAtLeastOnce` is `false`, then you must set this parameter.")
-=======
           "When using the Storage Write API, specifies the triggering frequency, "
               + "in seconds. If `useStorageWriteApi` is `true` and `useStorageWriteApiAtLeastOnce` is `false`, "
               + "then you must set this parameter.")
->>>>>>> af976dae
   @Override
   Integer getStorageWriteApiTriggeringFrequencySec();
 }